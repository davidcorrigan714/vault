package server

import (
	"encoding/json"
	"errors"
	"fmt"
	"github.com/hashicorp/hcl/hcl/token"
	"io"
	"io/ioutil"
	"os"
	"path/filepath"
	"strconv"
	"strings"
	"time"

	"github.com/hashicorp/errwrap"
	"github.com/hashicorp/go-multierror"
	"github.com/hashicorp/hcl"
	"github.com/hashicorp/hcl/hcl/ast"
	"github.com/hashicorp/vault/internalshared/configutil"
	"github.com/hashicorp/vault/sdk/helper/parseutil"
)

// Config is the configuration for the vault server.
type Config struct {
	UnusedKeys map[string][]token.Pos `hcl:",unusedKeyPositions"`
	entConfig

	*configutil.SharedConfig `hcl:"-"`

	Storage   *Storage `hcl:"-"`
	HAStorage *Storage `hcl:"-"`

	ServiceRegistration *ServiceRegistration `hcl:"-"`

	CacheSize                int         `hcl:"cache_size"`
	DisableCache             bool        `hcl:"-"`
	DisableCacheRaw          interface{} `hcl:"disable_cache"`
	DisablePrintableCheck    bool        `hcl:"-"`
	DisablePrintableCheckRaw interface{} `hcl:"disable_printable_check"`

	EnableUI    bool        `hcl:"-"`
	EnableUIRaw interface{} `hcl:"ui"`

	MaxLeaseTTL        time.Duration `hcl:"-"`
	MaxLeaseTTLRaw     interface{}   `hcl:"max_lease_ttl,alias:MaxLeaseTTL"`
	DefaultLeaseTTL    time.Duration `hcl:"-"`
	DefaultLeaseTTLRaw interface{}   `hcl:"default_lease_ttl,alias:DefaultLeaseTTL"`

	ClusterCipherSuites string `hcl:"cluster_cipher_suites"`

	PluginDirectory string `hcl:"plugin_directory"`

	EnableRawEndpoint    bool        `hcl:"-"`
	EnableRawEndpointRaw interface{} `hcl:"raw_storage_endpoint,alias:EnableRawEndpoint"`

	APIAddr              string      `hcl:"api_addr"`
	ClusterAddr          string      `hcl:"cluster_addr"`
	DisableClustering    bool        `hcl:"-"`
	DisableClusteringRaw interface{} `hcl:"disable_clustering,alias:DisableClustering"`

	DisablePerformanceStandby    bool        `hcl:"-"`
	DisablePerformanceStandbyRaw interface{} `hcl:"disable_performance_standby,alias:DisablePerformanceStandby"`

	DisableSealWrap    bool        `hcl:"-"`
	DisableSealWrapRaw interface{} `hcl:"disable_sealwrap,alias:DisableSealWrap"`

	DisableIndexing    bool        `hcl:"-"`
	DisableIndexingRaw interface{} `hcl:"disable_indexing,alias:DisableIndexing"`

	DisableSentinelTrace    bool        `hcl:"-"`
<<<<<<< HEAD
	DisableSentinelTraceRaw interface{} `hcl:"disable_sentinel_trace,alias:DisableSentinelTrace"`
}

func (c *Config) Validate(source string) []configutil.ConfigError {
	results := configutil.ValidateUnusedFields(c.UnusedKeys, source)
	if c.Telemetry != nil {
		results = append(results, c.Telemetry.Validate(source)...)
	}
	/*// Look for incorrect section counts
	if c, ok := c.Sections[sectionSeal]; ok && c > 2 {
		results = append(results, configutil.ConfigError{
			Problem:  "",
			Position: token.Pos{},
		}
	}*/
	return results
=======
	DisableSentinelTraceRaw interface{} `hcl:"disable_sentinel_trace"`

	EnableResponseHeaderHostname    bool        `hcl:"-"`
	EnableResponseHeaderHostnameRaw interface{} `hcl:"enable_response_header_hostname"`

	EnableResponseHeaderRaftNodeID    bool        `hcl:"-"`
	EnableResponseHeaderRaftNodeIDRaw interface{} `hcl:"enable_response_header_raft_node_id"`
>>>>>>> 20492a14
}

// DevConfig is a Config that is used for dev mode of Vault.
func DevConfig(storageType string) (*Config, error) {
	hclStr := `
disable_mlock = true

listener "tcp" {
	address = "127.0.0.1:8200"
	tls_disable = true
	proxy_protocol_behavior = "allow_authorized"
	proxy_protocol_authorized_addrs = "127.0.0.1:8200"
}

telemetry {
	prometheus_retention_time = "24h"
	disable_hostname = true
}

enable_raw_endpoint = true

storage "%s" {
}

ui = true
`

	hclStr = fmt.Sprintf(hclStr, storageType)
	parsed, err := ParseConfig(hclStr, "")
	if err != nil {
		return nil, fmt.Errorf("error parsing dev config: %w", err)
	}
	return parsed, nil
}

// Storage is the underlying storage configuration for the server.
type Storage struct {
	UnusedKeys        []string `hcl:",unusedKeys"`
	Type              string
	RedirectAddr      string
	ClusterAddr       string
	DisableClustering bool
	Config            map[string]string
}

func (b *Storage) GoString() string {
	return fmt.Sprintf("*%#v", *b)
}

// ServiceRegistration is the optional service discovery for the server.
type ServiceRegistration struct {
	Type   string
	Config map[string]string
}

func (b *ServiceRegistration) GoString() string {
	return fmt.Sprintf("*%#v", *b)
}

func NewConfig() *Config {
	return &Config{
		SharedConfig: new(configutil.SharedConfig),
	}
}

// Merge merges two configurations.
func (c *Config) Merge(c2 *Config) *Config {
	if c2 == nil {
		return c
	}

	result := NewConfig()

	result.SharedConfig = c.SharedConfig
	if c2.SharedConfig != nil {
		result.SharedConfig = c.SharedConfig.Merge(c2.SharedConfig)
	}

	result.Storage = c.Storage
	if c2.Storage != nil {
		result.Storage = c2.Storage
	}

	result.HAStorage = c.HAStorage
	if c2.HAStorage != nil {
		result.HAStorage = c2.HAStorage
	}

	result.ServiceRegistration = c.ServiceRegistration
	if c2.ServiceRegistration != nil {
		result.ServiceRegistration = c2.ServiceRegistration
	}

	result.CacheSize = c.CacheSize
	if c2.CacheSize != 0 {
		result.CacheSize = c2.CacheSize
	}

	// merging these booleans via an OR operation
	result.DisableCache = c.DisableCache
	if c2.DisableCache {
		result.DisableCache = c2.DisableCache
	}

	result.DisableSentinelTrace = c.DisableSentinelTrace
	if c2.DisableSentinelTrace {
		result.DisableSentinelTrace = c2.DisableSentinelTrace
	}

	result.DisablePrintableCheck = c.DisablePrintableCheck
	if c2.DisablePrintableCheckRaw != nil {
		result.DisablePrintableCheck = c2.DisablePrintableCheck
	}

	// merge these integers via a MAX operation
	result.MaxLeaseTTL = c.MaxLeaseTTL
	if c2.MaxLeaseTTL > result.MaxLeaseTTL {
		result.MaxLeaseTTL = c2.MaxLeaseTTL
	}

	result.DefaultLeaseTTL = c.DefaultLeaseTTL
	if c2.DefaultLeaseTTL > result.DefaultLeaseTTL {
		result.DefaultLeaseTTL = c2.DefaultLeaseTTL
	}

	result.ClusterCipherSuites = c.ClusterCipherSuites
	if c2.ClusterCipherSuites != "" {
		result.ClusterCipherSuites = c2.ClusterCipherSuites
	}

	result.EnableUI = c.EnableUI
	if c2.EnableUI {
		result.EnableUI = c2.EnableUI
	}

	result.EnableRawEndpoint = c.EnableRawEndpoint
	if c2.EnableRawEndpoint {
		result.EnableRawEndpoint = c2.EnableRawEndpoint
	}

	result.APIAddr = c.APIAddr
	if c2.APIAddr != "" {
		result.APIAddr = c2.APIAddr
	}

	result.ClusterAddr = c.ClusterAddr
	if c2.ClusterAddr != "" {
		result.ClusterAddr = c2.ClusterAddr
	}

	// Retain raw value so that it can be assigned to storage objects
	result.DisableClustering = c.DisableClustering
	result.DisableClusteringRaw = c.DisableClusteringRaw
	if c2.DisableClusteringRaw != nil {
		result.DisableClustering = c2.DisableClustering
		result.DisableClusteringRaw = c2.DisableClusteringRaw
	}

	result.PluginDirectory = c.PluginDirectory
	if c2.PluginDirectory != "" {
		result.PluginDirectory = c2.PluginDirectory
	}

	result.DisablePerformanceStandby = c.DisablePerformanceStandby
	if c2.DisablePerformanceStandby {
		result.DisablePerformanceStandby = c2.DisablePerformanceStandby
	}

	result.DisableSealWrap = c.DisableSealWrap
	if c2.DisableSealWrap {
		result.DisableSealWrap = c2.DisableSealWrap
	}

	result.DisableIndexing = c.DisableIndexing
	if c2.DisableIndexing {
		result.DisableIndexing = c2.DisableIndexing
	}

	result.EnableResponseHeaderHostname = c.EnableResponseHeaderHostname
	if c2.EnableResponseHeaderHostname {
		result.EnableResponseHeaderHostname = c2.EnableResponseHeaderHostname
	}

	result.EnableResponseHeaderRaftNodeID = c.EnableResponseHeaderRaftNodeID
	if c2.EnableResponseHeaderRaftNodeID {
		result.EnableResponseHeaderRaftNodeID = c2.EnableResponseHeaderRaftNodeID
	}

	// Use values from top-level configuration for storage if set
	if storage := result.Storage; storage != nil {
		if result.APIAddr != "" {
			storage.RedirectAddr = result.APIAddr
		}
		if result.ClusterAddr != "" {
			storage.ClusterAddr = result.ClusterAddr
		}
		if result.DisableClusteringRaw != nil {
			storage.DisableClustering = result.DisableClustering
		}
	}

	if haStorage := result.HAStorage; haStorage != nil {
		if result.APIAddr != "" {
			haStorage.RedirectAddr = result.APIAddr
		}
		if result.ClusterAddr != "" {
			haStorage.ClusterAddr = result.ClusterAddr
		}
		if result.DisableClusteringRaw != nil {
			haStorage.DisableClustering = result.DisableClustering
		}
	}

	result.entConfig = c.entConfig.Merge(c2.entConfig)

	return result
}

// LoadConfig loads the configuration at the given path, regardless if
// its a file or directory.
func LoadConfig(path string) (*Config, error) {
	fi, err := os.Stat(path)
	if err != nil {
		return nil, err
	}

	if fi.IsDir() {
		return CheckConfig(LoadConfigDir(path))
	}
	return CheckConfig(LoadConfigFile(path))
}

func CheckConfig(c *Config, e error) (*Config, error) {
	if e != nil {
		return c, e
	}

	if len(c.Seals) == 2 {
		switch {
		case c.Seals[0].Disabled && c.Seals[1].Disabled:
			return nil, errors.New("seals: two seals provided but both are disabled")
		case !c.Seals[0].Disabled && !c.Seals[1].Disabled:
			return nil, errors.New("seals: two seals provided but neither is disabled")
		}
	}

	return c, nil
}

// LoadConfigFile loads the configuration from the given file.
func LoadConfigFile(path string) (*Config, error) {
	// Read the file
	d, err := ioutil.ReadFile(path)
	if err != nil {
		return nil, err
	}

	conf, err := ParseConfig(string(d), path)
	if err != nil {
		return nil, err
	}

	return conf, nil
}

func ParseConfig(d, source string) (*Config, error) {
	// Parse!
	obj, err := hcl.Parse(d)
	if err != nil {
		return nil, err
	}

	// Start building the result
	result := NewConfig()
	if err := hcl.DecodeObject(result, obj); err != nil {
		return nil, err
	}

	sharedConfig, err := configutil.ParseConfig(d)
	if err != nil {
		return nil, err
	}
	result.SharedConfig = sharedConfig

	if result.MaxLeaseTTLRaw != nil {
		if result.MaxLeaseTTL, err = parseutil.ParseDurationSecond(result.MaxLeaseTTLRaw); err != nil {
			return nil, err
		}
	}
	if result.DefaultLeaseTTLRaw != nil {
		if result.DefaultLeaseTTL, err = parseutil.ParseDurationSecond(result.DefaultLeaseTTLRaw); err != nil {
			return nil, err
		}
	}

	if result.EnableUIRaw != nil {
		if result.EnableUI, err = parseutil.ParseBool(result.EnableUIRaw); err != nil {
			return nil, err
		}
	}

	if result.DisableCacheRaw != nil {
		if result.DisableCache, err = parseutil.ParseBool(result.DisableCacheRaw); err != nil {
			return nil, err
		}
	}

	if result.DisablePrintableCheckRaw != nil {
		if result.DisablePrintableCheck, err = parseutil.ParseBool(result.DisablePrintableCheckRaw); err != nil {
			return nil, err
		}
	}

	if result.EnableRawEndpointRaw != nil {
		if result.EnableRawEndpoint, err = parseutil.ParseBool(result.EnableRawEndpointRaw); err != nil {
			return nil, err
		}
	}

	if result.DisableClusteringRaw != nil {
		if result.DisableClustering, err = parseutil.ParseBool(result.DisableClusteringRaw); err != nil {
			return nil, err
		}
	}

	if result.DisableSentinelTraceRaw != nil {
		if result.DisableSentinelTrace, err = parseutil.ParseBool(result.DisableSentinelTraceRaw); err != nil {
			return nil, err
		}
	}

	if result.DisablePerformanceStandbyRaw != nil {
		if result.DisablePerformanceStandby, err = parseutil.ParseBool(result.DisablePerformanceStandbyRaw); err != nil {
			return nil, err
		}
	}

	if result.DisableSealWrapRaw != nil {
		if result.DisableSealWrap, err = parseutil.ParseBool(result.DisableSealWrapRaw); err != nil {
			return nil, err
		}
	}

	if result.DisableIndexingRaw != nil {
		if result.DisableIndexing, err = parseutil.ParseBool(result.DisableIndexingRaw); err != nil {
			return nil, err
		}
	}

	if result.EnableResponseHeaderHostnameRaw != nil {
		if result.EnableResponseHeaderHostname, err = parseutil.ParseBool(result.EnableResponseHeaderHostnameRaw); err != nil {
			return nil, err
		}
	}

	if result.EnableResponseHeaderRaftNodeIDRaw != nil {
		if result.EnableResponseHeaderRaftNodeID, err = parseutil.ParseBool(result.EnableResponseHeaderRaftNodeIDRaw); err != nil {
			return nil, err
		}
	}

	list, ok := obj.Node.(*ast.ObjectList)
	if !ok {
		return nil, fmt.Errorf("error parsing: file doesn't contain a root object")
	}

	// Look for storage but still support old backend
	if o := list.Filter("storage"); len(o.Items) > 0 {
		if err := ParseStorage(result, o, "storage"); err != nil {
			return nil, errwrap.Wrapf("error parsing 'storage': {{err}}", err)
		}
	} else {
		if o := list.Filter("backend"); len(o.Items) > 0 {
			if err := ParseStorage(result, o, "backend"); err != nil {
				return nil, errwrap.Wrapf("error parsing 'backend': {{err}}", err)
			}
		}
	}

	if o := list.Filter("ha_storage"); len(o.Items) > 0 {
		if err := parseHAStorage(result, o, "ha_storage"); err != nil {
			return nil, errwrap.Wrapf("error parsing 'ha_storage': {{err}}", err)
		}
	} else {
		if o := list.Filter("ha_backend"); len(o.Items) > 0 {
			if err := parseHAStorage(result, o, "ha_backend"); err != nil {
				return nil, errwrap.Wrapf("error parsing 'ha_backend': {{err}}", err)
			}
		}
	}

	// Parse service discovery
	if o := list.Filter("service_registration"); len(o.Items) > 0 {
		if err := parseServiceRegistration(result, o, "service_registration"); err != nil {
			return nil, errwrap.Wrapf("error parsing 'service_registration': {{err}}", err)
		}
	}

	entConfig := &(result.entConfig)
	if err := entConfig.parseConfig(list); err != nil {
		return nil, errwrap.Wrapf("error parsing enterprise config: {{err}}", err)
	}

	// Remove all unused keys from Config that were satisfied by SharedConfig.
	result.UnusedKeys = configutil.UnusedFieldDifference(result.UnusedKeys, sharedConfig.UnusedKeys, append(result.FoundKeys, sharedConfig.FoundKeys...))
	// Assign file info
	for _, v := range result.UnusedKeys {
		for _, p := range v {
			p.Filename = source
		}
	}

	return result, nil
}

// LoadConfigDir loads all the configurations in the given directory
// in alphabetical order.
func LoadConfigDir(dir string) (*Config, error) {
	f, err := os.Open(dir)
	if err != nil {
		return nil, err
	}
	defer f.Close()

	fi, err := f.Stat()
	if err != nil {
		return nil, err
	}
	if !fi.IsDir() {
		return nil, fmt.Errorf("configuration path must be a directory: %q", dir)
	}

	var files []string
	err = nil
	for err != io.EOF {
		var fis []os.FileInfo
		fis, err = f.Readdir(128)
		if err != nil && err != io.EOF {
			return nil, err
		}

		for _, fi := range fis {
			// Ignore directories
			if fi.IsDir() {
				continue
			}

			// Only care about files that are valid to load.
			name := fi.Name()
			skip := true
			if strings.HasSuffix(name, ".hcl") {
				skip = false
			} else if strings.HasSuffix(name, ".json") {
				skip = false
			}
			if skip || isTemporaryFile(name) {
				continue
			}

			path := filepath.Join(dir, name)
			files = append(files, path)
		}
	}

	result := NewConfig()
	for _, f := range files {
		config, err := LoadConfigFile(f)
		if err != nil {
			return nil, errwrap.Wrapf(fmt.Sprintf("error loading %q: {{err}}", f), err)
		}

		if result == nil {
			result = config
		} else {
			result = result.Merge(config)
		}
	}

	return result, nil
}

// isTemporaryFile returns true or false depending on whether the
// provided file name is a temporary file for the following editors:
// emacs or vim.
func isTemporaryFile(name string) bool {
	return strings.HasSuffix(name, "~") || // vim
		strings.HasPrefix(name, ".#") || // emacs
		(strings.HasPrefix(name, "#") && strings.HasSuffix(name, "#")) // emacs
}

func ParseStorage(result *Config, list *ast.ObjectList, name string) error {
	if len(list.Items) > 1 {
		return fmt.Errorf("only one %q block is permitted", name)
	}

	// Get our item
	item := list.Items[0]

	key := name
	if len(item.Keys) > 0 {
		key = item.Keys[0].Token.Value().(string)
	}

	var config map[string]interface{}
	if err := hcl.DecodeObject(&config, item.Val); err != nil {
		return multierror.Prefix(err, fmt.Sprintf("%s.%s:", name, key))
	}

	m := make(map[string]string)
	for key, val := range config {
		valStr, ok := val.(string)
		if ok {
			m[key] = valStr
			continue
		}
		valBytes, err := json.Marshal(val)
		if err != nil {
			return err
		}
		m[key] = string(valBytes)
	}

	// Pull out the redirect address since it's common to all backends
	var redirectAddr string
	if v, ok := m["redirect_addr"]; ok {
		redirectAddr = v
		delete(m, "redirect_addr")
	} else if v, ok := m["advertise_addr"]; ok {
		redirectAddr = v
		delete(m, "advertise_addr")
	}

	// Pull out the cluster address since it's common to all backends
	var clusterAddr string
	if v, ok := m["cluster_addr"]; ok {
		clusterAddr = v
		delete(m, "cluster_addr")
	}

	var disableClustering bool
	var err error
	if v, ok := m["disable_clustering"]; ok {
		disableClustering, err = strconv.ParseBool(v)
		if err != nil {
			return multierror.Prefix(err, fmt.Sprintf("%s.%s:", name, key))
		}
		delete(m, "disable_clustering")
	}

	// Override with top-level values if they are set
	if result.APIAddr != "" {
		redirectAddr = result.APIAddr
	}

	if result.ClusterAddr != "" {
		clusterAddr = result.ClusterAddr
	}

	if result.DisableClusteringRaw != nil {
		disableClustering = result.DisableClustering
	}

	result.Storage = &Storage{
		RedirectAddr:      redirectAddr,
		ClusterAddr:       clusterAddr,
		DisableClustering: disableClustering,
		Type:              strings.ToLower(key),
		Config:            m,
	}
	return nil
}

func parseHAStorage(result *Config, list *ast.ObjectList, name string) error {
	if len(list.Items) > 1 {
		return fmt.Errorf("only one %q block is permitted", name)
	}

	// Get our item
	item := list.Items[0]

	key := name
	if len(item.Keys) > 0 {
		key = item.Keys[0].Token.Value().(string)
	}

	var m map[string]string
	if err := hcl.DecodeObject(&m, item.Val); err != nil {
		return multierror.Prefix(err, fmt.Sprintf("%s.%s:", name, key))
	}

	// Pull out the redirect address since it's common to all backends
	var redirectAddr string
	if v, ok := m["redirect_addr"]; ok {
		redirectAddr = v
		delete(m, "redirect_addr")
	} else if v, ok := m["advertise_addr"]; ok {
		redirectAddr = v
		delete(m, "advertise_addr")
	}

	// Pull out the cluster address since it's common to all backends
	var clusterAddr string
	if v, ok := m["cluster_addr"]; ok {
		clusterAddr = v
		delete(m, "cluster_addr")
	}

	var disableClustering bool
	var err error
	if v, ok := m["disable_clustering"]; ok {
		disableClustering, err = strconv.ParseBool(v)
		if err != nil {
			return multierror.Prefix(err, fmt.Sprintf("%s.%s:", name, key))
		}
		delete(m, "disable_clustering")
	}

	// Override with top-level values if they are set
	if result.APIAddr != "" {
		redirectAddr = result.APIAddr
	}

	if result.ClusterAddr != "" {
		clusterAddr = result.ClusterAddr
	}

	if result.DisableClusteringRaw != nil {
		disableClustering = result.DisableClustering
	}

	result.HAStorage = &Storage{
		RedirectAddr:      redirectAddr,
		ClusterAddr:       clusterAddr,
		DisableClustering: disableClustering,
		Type:              strings.ToLower(key),
		Config:            m,
	}
	return nil
}

func parseServiceRegistration(result *Config, list *ast.ObjectList, name string) error {
	if len(list.Items) > 1 {
		return fmt.Errorf("only one %q block is permitted", name)
	}

	// Get our item
	item := list.Items[0]
	key := name
	if len(item.Keys) > 0 {
		key = item.Keys[0].Token.Value().(string)
	}

	var m map[string]string
	if err := hcl.DecodeObject(&m, item.Val); err != nil {
		return multierror.Prefix(err, fmt.Sprintf("%s.%s:", name, key))
	}

	result.ServiceRegistration = &ServiceRegistration{
		Type:   strings.ToLower(key),
		Config: m,
	}
	return nil
}

// Sanitized returns a copy of the config with all values that are considered
// sensitive stripped. It also strips all `*Raw` values that are mainly
// used for parsing.
//
// Specifically, the fields that this method strips are:
// - Storage.Config
// - HAStorage.Config
// - Seals.Config
// - Telemetry.CirconusAPIToken
func (c *Config) Sanitized() map[string]interface{} {
	// Create shared config if it doesn't exist (e.g. in tests) so that map
	// keys are actually populated
	if c.SharedConfig == nil {
		c.SharedConfig = new(configutil.SharedConfig)
	}
	sharedResult := c.SharedConfig.Sanitized()
	result := map[string]interface{}{
		"cache_size":              c.CacheSize,
		"disable_sentinel_trace":  c.DisableSentinelTrace,
		"disable_cache":           c.DisableCache,
		"disable_printable_check": c.DisablePrintableCheck,

		"enable_ui": c.EnableUI,

		"max_lease_ttl":     c.MaxLeaseTTL,
		"default_lease_ttl": c.DefaultLeaseTTL,

		"cluster_cipher_suites": c.ClusterCipherSuites,

		"plugin_directory": c.PluginDirectory,

		"raw_storage_endpoint": c.EnableRawEndpoint,

		"api_addr":           c.APIAddr,
		"cluster_addr":       c.ClusterAddr,
		"disable_clustering": c.DisableClustering,

		"disable_performance_standby": c.DisablePerformanceStandby,

		"disable_sealwrap": c.DisableSealWrap,

		"disable_indexing": c.DisableIndexing,

		"enable_response_header_hostname": c.EnableResponseHeaderHostname,

		"enable_response_header_raft_node_id": c.EnableResponseHeaderRaftNodeID,
	}
	for k, v := range sharedResult {
		result[k] = v
	}

	// Sanitize storage stanza
	if c.Storage != nil {
		sanitizedStorage := map[string]interface{}{
			"type":               c.Storage.Type,
			"redirect_addr":      c.Storage.RedirectAddr,
			"cluster_addr":       c.Storage.ClusterAddr,
			"disable_clustering": c.Storage.DisableClustering,
		}
		result["storage"] = sanitizedStorage
	}

	// Sanitize HA storage stanza
	if c.HAStorage != nil {
		sanitizedHAStorage := map[string]interface{}{
			"type":               c.HAStorage.Type,
			"redirect_addr":      c.HAStorage.RedirectAddr,
			"cluster_addr":       c.HAStorage.ClusterAddr,
			"disable_clustering": c.HAStorage.DisableClustering,
		}
		result["ha_storage"] = sanitizedHAStorage
	}

	// Sanitize service_registration stanza
	if c.ServiceRegistration != nil {
		sanitizedServiceRegistration := map[string]interface{}{
			"type": c.ServiceRegistration.Type,
		}
		result["service_registration"] = sanitizedServiceRegistration
	}

	entConfigResult := c.entConfig.Sanitized()
	for k, v := range entConfigResult {
		result[k] = v
	}

	return result
}<|MERGE_RESOLUTION|>--- conflicted
+++ resolved
@@ -69,8 +69,13 @@
 	DisableIndexingRaw interface{} `hcl:"disable_indexing,alias:DisableIndexing"`
 
 	DisableSentinelTrace    bool        `hcl:"-"`
-<<<<<<< HEAD
 	DisableSentinelTraceRaw interface{} `hcl:"disable_sentinel_trace,alias:DisableSentinelTrace"`
+
+	EnableResponseHeaderHostname    bool        `hcl:"-"`
+	EnableResponseHeaderHostnameRaw interface{} `hcl:"enable_response_header_hostname"`
+
+	EnableResponseHeaderRaftNodeID    bool        `hcl:"-"`
+	EnableResponseHeaderRaftNodeIDRaw interface{} `hcl:"enable_response_header_raft_node_id"`
 }
 
 func (c *Config) Validate(source string) []configutil.ConfigError {
@@ -86,15 +91,6 @@
 		}
 	}*/
 	return results
-=======
-	DisableSentinelTraceRaw interface{} `hcl:"disable_sentinel_trace"`
-
-	EnableResponseHeaderHostname    bool        `hcl:"-"`
-	EnableResponseHeaderHostnameRaw interface{} `hcl:"enable_response_header_hostname"`
-
-	EnableResponseHeaderRaftNodeID    bool        `hcl:"-"`
-	EnableResponseHeaderRaftNodeIDRaw interface{} `hcl:"enable_response_header_raft_node_id"`
->>>>>>> 20492a14
 }
 
 // DevConfig is a Config that is used for dev mode of Vault.
