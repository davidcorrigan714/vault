--- conflicted
+++ resolved
@@ -18,7 +18,6 @@
             timestampInstalled: model.timestampInstalled,
           };
         });
-<<<<<<< HEAD
       })
       .catch(() => []);
   }
@@ -27,25 +26,6 @@
     // swallow config error so activity can show if no config permissions
     return hash({
       config: this.store.queryRecord('clients/config', {}).catch(() => {}),
-=======
-      });
-      return arrayOfModels;
-    } catch (e) {
-      console.debug(e); // eslint-disable-line
-      return [];
-    }
-  }
-
-  async model() {
-    let config = await this.store.queryRecord('clients/config', {}).catch((e) => {
-      console.debug(e); // eslint-disable-line
-      // swallowing error so activity can show if no config permissions
-      return {};
-    });
-
-    return RSVP.hash({
-      config,
->>>>>>> d4766766
       versionHistory: this.getVersionHistory(),
     });
   }
